--- conflicted
+++ resolved
@@ -208,13 +208,6 @@
         os.environ["AMPLAB_JENKINS_BUILD_PROFILE"] = "hadoop2.7"
     if "test-maven" in git_pr_obj.pr_title:
         os.environ["AMPLAB_JENKINS_BUILD_TOOL"] = "maven"
-<<<<<<< HEAD
-    if "test-hadoop2.6" in git_pr_obj.pr_title:
-        os.environ["AMPLAB_JENKINS_BUILD_PROFILE"] = "hadoop2.6"
-    if "test-hadoop2.7" in git_pr_obj.pr_title:
-        os.environ["AMPLAB_JENKINS_BUILD_PROFILE"] = "hadoop2.7"
-
-=======
     # Switch the Hadoop profile based on the PR title:
     if "test-hadoop2.7" in ghprb_pull_title:
         os.environ["AMPLAB_JENKINS_BUILD_PROFILE"] = "hadoop2.7"
@@ -226,31 +219,6 @@
     if "test-hive2.3" in ghprb_pull_title:
         os.environ["AMPLAB_JENKINS_BUILD_HIVE_PROFILE"] = "hive2.3"
 
-    build_display_name = os.environ["BUILD_DISPLAY_NAME"]
-    build_url = os.environ["BUILD_URL"]
-
-    project_url = os.getenv("SPARK_PROJECT_URL", "https://github.com/apache/spark")
-    commit_url = project_url + "/commit/" + ghprb_actual_commit
-
-    # GitHub doesn't auto-link short hashes when submitted via the API, unfortunately. :(
-    short_commit_hash = ghprb_actual_commit[0:7]
-
-    # format: http://linux.die.net/man/1/timeout
-    # must be less than the timeout configured on Jenkins. Usually Jenkins's timeout is higher
-    # then this. Please consult with the build manager or a committer when it should be increased.
-    tests_timeout = "400m"
-
-    # Array to capture all test names to run on the pull request. These tests are represented
-    # by their file equivalents in the dev/tests/ directory.
-    #
-    # To write a PR test:
-    #   * the file must reside within the dev/tests directory
-    #   * be an executable bash script
-    #   * accept three arguments on the command line, the first being the Github PR long commit
-    #     hash, the second the Github SHA1 hash, and the final the current PR hash
-    #   * and, lastly, return string output to be included in the pr message output that will
-    #     be posted to Github
->>>>>>> e04a6343
     pr_tests = [
         "pr_merge_ability",
         "pr_public_classes"
