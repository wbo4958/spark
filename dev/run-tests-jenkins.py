#!/usr/bin/env python

#
# Licensed to the Apache Software Foundation (ASF) under one or more
# contributor license agreements.  See the NOTICE file distributed with
# this work for additional information regarding copyright ownership.
# The ASF licenses this file to You under the Apache License, Version 2.0
# (the "License"); you may not use this file except in compliance with
# the License.  You may obtain a copy of the License at
#
#    http://www.apache.org/licenses/LICENSE-2.0
#
# Unless required by applicable law or agreed to in writing, software
# distributed under the License is distributed on an "AS IS" BASIS,
# WITHOUT WARRANTIES OR CONDITIONS OF ANY KIND, either express or implied.
# See the License for the specific language governing permissions and
# limitations under the License.
#

#
# This script interacts with GitHub/GitLab to post the PR status.
# It sets the required env variables and internally calls run-tests.py script.
# The Spark testsuites are ran only for specific modules based on the files changed.
#

from __future__ import print_function
import os
import sys
import json
<<<<<<< HEAD
import requests
=======
>>>>>>> 391c7e8f
import functools
import subprocess
if sys.version < '3':
    from urllib2 import urlopen
    from urllib2 import Request
    from urllib2 import HTTPError, URLError
else:
    from urllib.request import urlopen
    from urllib.request import Request
    from urllib.error import HTTPError, URLError


from sparktestsupport import SPARK_HOME, ERROR_CODES, TEST_TIMEOUT
from sparktestsupport.shellutils import run_cmd

import json
import importlib
from GitPullRequestObj import *


def make_rest_api_calls(request_type, url, headers, payload=None):
    """
    Makes a GET/POST request API calls to GitHub/GitLab.
    """

    response = None
    if request_type == "GET":
        response = requests.get(url, headers=headers)
        if response.status_code == requests.codes.ok:
            return json.loads(response.text)

    elif request_type == "POST":
        response = requests.post(url, headers=headers, data=payload)
        if response.status_code == requests.codes.created:
            print(" > Post successful.")
            return
    else:
        # If the request type is not GET or POST
        print(" > Request Type: ", request_type)
        raise ValueError("Invalid Request Type")

    response.raise_for_status()

<<<<<<< HEAD

def post_pr_message(git_pr_obj):
    """
    Creates GitHub/GitLab PR comments API end point using properties of GitPullRequestObj
    and makes POST request to the url.
    """
    posted_message = json.dumps({"body": git_pr_obj.comment_message})
    make_rest_api_calls("POST", git_pr_obj.comment_url, git_pr_obj.headers, posted_message)


def pr_message_builder(pr_id, head_sha, commit_url, msg,
                       post_msg=''):
    # To build PR comment message using string formatting.
    str_args = (os.environ["BUILD_DISPLAY_NAME"],
=======
    posted_message = json.dumps({"body": msg})
    request = Request(url,
                      headers={
                          "Authorization": "token %s" % github_oauth_key,
                          "Content-Type": "application/json"
                      },
                      data=posted_message.encode('utf-8'))
    try:
        response = urlopen(request)

        if response.getcode() == 201:
            print(" > Post successful.")
    except HTTPError as http_e:
        print_err("Failed to post message to Github.")
        print_err(" > http_code: %s" % http_e.code)
        print_err(" > api_response: %s" % http_e.read())
        print_err(" > data: %s" % posted_message)
    except URLError as url_e:
        print_err("Failed to post message to Github.")
        print_err(" > urllib_status: %s" % url_e.reason[1])
        print_err(" > data: %s" % posted_message)


def pr_message(build_display_name,
               build_url,
               ghprb_pull_id,
               short_commit_hash,
               commit_url,
               msg,
               post_msg=''):
    # align the arguments properly for string formatting
    str_args = (build_display_name,
>>>>>>> 391c7e8f
                msg,
                os.environ["BUILD_URL"],
                pr_id,
                head_sha,
                commit_url,
                str(' ' + post_msg + '.') if post_msg else '.')
    return '**[Test build %s %s](%stestReport)** for PR %s at commit [`%s`](%s)%s' % str_args


def run_pr_checks(pr_tests, head_sha, sha1):
    """
    Executes a set of pull request checks to ease development and report issues with various
    components such as style, linting, dependencies, compatibilities, etc.
    @return a list of messages to post back to Github/GitLab.
    """
    # Ensure we save off the current HEAD to revert to
    current_pr_head = run_cmd(['git', 'rev-parse', 'HEAD'], return_output=True).strip()
    pr_results = list()

    for pr_test in pr_tests:
        test_name = pr_test + '.sh'
        pr_results.append(run_cmd(['bash', os.path.join(SPARK_HOME, 'dev', 'tests', test_name),
                                   head_sha, sha1],
                                  return_output=True).rstrip())
        # Ensure, after each test, that we're back on the current PR
        run_cmd(['git', 'checkout', '-f', current_pr_head])
    return pr_results


def run_tests():
    """
    Runs the `dev/run-tests` script and responds with the correct error message
    under the various failure scenarios.
    @return a list containing the test result code and the result note to post to Github/GitLab.
    """
    test_result_code = subprocess.Popen(['timeout',
                                        TEST_TIMEOUT,
                                        os.path.join(SPARK_HOME,
                                                     'dev',
                                                     'run-tests')]).wait()

    failure_note_by_errcode = {
        # error to denote run-tests script failures:
        1: 'executing the `dev/run-tests` script',
        ERROR_CODES["BLOCK_GENERAL"]: 'some tests',
        ERROR_CODES["BLOCK_RAT"]: 'RAT tests',
        ERROR_CODES["BLOCK_SCALA_STYLE"]: 'Scala style tests',
        ERROR_CODES["BLOCK_JAVA_STYLE"]: 'Java style tests',
        ERROR_CODES["BLOCK_PYTHON_STYLE"]: 'Python style tests',
        ERROR_CODES["BLOCK_R_STYLE"]: 'R style tests',
        ERROR_CODES["BLOCK_DOCUMENTATION"]: 'to generate documentation',
        ERROR_CODES["BLOCK_BUILD"]: 'to build',
        ERROR_CODES["BLOCK_BUILD_TESTS"]: 'build dependency tests',
        ERROR_CODES["BLOCK_MIMA"]: 'MiMa tests',
        ERROR_CODES["BLOCK_SPARK_UNIT_TESTS"]: 'Spark unit tests',
        ERROR_CODES["BLOCK_PYSPARK_UNIT_TESTS"]: 'PySpark unit tests',
        ERROR_CODES["BLOCK_PYSPARK_PIP_TESTS"]: 'PySpark pip packaging tests',
        ERROR_CODES["BLOCK_SPARKR_UNIT_TESTS"]: 'SparkR unit tests',
        ERROR_CODES["BLOCK_TIMEOUT"]: 'from timeout after a configured wait of `%s`' % (
            TEST_TIMEOUT)
    }

    if test_result_code == 0:
        test_result_note = ' * This patch passes all tests.'
    else:
        note = failure_note_by_errcode.get(
            test_result_code, "due to an unknown error code, %s" % test_result_code)
        test_result_note = ' * This patch **fails %s**.' % note

    return [test_result_code, test_result_note]


def main():
    """
    This function runs the Spark testsuites by calling `run-tests.py` and communicates back
    to either GitHub or GitLab based on the environment defined.
    Following important env variables:
    AMP_JENKINS_PRB - To check for files changes with respect to target branch(ex. master)
                      and run only the test cases that correspond to the changed modules.
    AMPLAB_JENKINS_BUILD_TOOL - {maven/sbt} Build tool used to build and test Spark project.
    AMPLAB_JENKINS_BUILD_PROFILE - Hadoop profile used to build and test Spark project.
    GIT_VENDOR - Either GitLab or GitHub based on requirement.
    See ../jenkinsfile to see the list of environment variables to be set.
    """

    if os.environ["PULL_REQUEST_ID"] == "null":
        test_result_code, test_result_note = run_tests()
        sys.exit(test_result_code)

    os.environ["AMP_JENKINS_PRB"] = "True"
    if os.environ["GIT_VENDOR"] == "GitHub":
        git_pr_obj = GitPullRequestObj(os.environ["PULL_REQUEST_ID"],
                                       os.environ["GIT_VENDOR"],
                                       os.environ["GITHUB_API_ENDPOINT"],
                                       os.environ["GITHUB_PROJECT_URL"],
                                       os.environ["GITHUB_OAUTH_KEY"])
    elif os.environ["GIT_VENDOR"] == "GitLab":
        git_pr_obj = GitPullRequestObj(os.environ["PULL_REQUEST_ID"],
                                       os.environ["GIT_VENDOR"],
                                       os.environ["GITLAB_API_ENDPOINT"],
                                       os.environ["GITLAB_PROJECT_URL"],
                                       os.environ["GITLAB_OAUTH_KEY"])
    else:
        print(" > Git Vendor: ", git_pr_obj.git_vendor)
        raise ValueError("Git Vendor not found.")

    response = make_rest_api_calls("GET", git_pr_obj.pr_api_url, git_pr_obj.headers)
    git_pr_obj.pr_title = response["title"]
    git_pr_obj.labels = response["labels"]

    if git_pr_obj.git_vendor == "GitHub":
        git_pr_obj.head_sha = response["head"]["sha"]
        os.environ["ghprbTargetBranch"] = response["base"]["label"]
    elif git_pr_obj.git_vendor == "GitLab":
        git_pr_obj.head_sha = response["diff_refs"]["head_sha"]
        os.environ["ghprbTargetBranch"] = response["target_branch"]

    sha1 = "origin/pr/"+git_pr_obj.pr_id+"/merge"

    os.environ["AMPLAB_JENKINS_BUILD_PROFILE"] = "hadoop2.7"
    if "test-maven" in git_pr_obj.pr_title:
        os.environ["AMPLAB_JENKINS_BUILD_TOOL"] = "maven"
    if "test-hadoop2.6" in git_pr_obj.pr_title:
        os.environ["AMPLAB_JENKINS_BUILD_PROFILE"] = "hadoop2.6"
    if "test-hadoop2.7" in git_pr_obj.pr_title:
        os.environ["AMPLAB_JENKINS_BUILD_PROFILE"] = "hadoop2.7"

    pr_tests = [
        "pr_merge_ability",
        "pr_public_classes"
    ]

    pr_message = functools.partial(pr_message_builder,
                                   git_pr_obj.pr_id,
                                   git_pr_obj.head_sha[0:7],
                                   git_pr_obj.commit_url)
    # post start message
    git_pr_obj.comment_message = pr_message('has started')
    post_pr_message(git_pr_obj)
    pr_check_results = run_pr_checks(pr_tests, git_pr_obj.head_sha, sha1)
    test_result_code, test_result_note = run_tests()

    # post end message
    git_pr_obj.comment_message = pr_message('has finished')
    git_pr_obj.comment_message += '\n' + test_result_note + '\n'
    git_pr_obj.comment_message += '\n'.join(pr_check_results)
    post_pr_message(git_pr_obj)

    sys.exit(test_result_code)


if __name__ == "__main__":
    main()<|MERGE_RESOLUTION|>--- conflicted
+++ resolved
@@ -27,10 +27,7 @@
 import os
 import sys
 import json
-<<<<<<< HEAD
 import requests
-=======
->>>>>>> 391c7e8f
 import functools
 import subprocess
 if sys.version < '3':
@@ -74,8 +71,6 @@
 
     response.raise_for_status()
 
-<<<<<<< HEAD
-
 def post_pr_message(git_pr_obj):
     """
     Creates GitHub/GitLab PR comments API end point using properties of GitPullRequestObj
@@ -89,40 +84,6 @@
                        post_msg=''):
     # To build PR comment message using string formatting.
     str_args = (os.environ["BUILD_DISPLAY_NAME"],
-=======
-    posted_message = json.dumps({"body": msg})
-    request = Request(url,
-                      headers={
-                          "Authorization": "token %s" % github_oauth_key,
-                          "Content-Type": "application/json"
-                      },
-                      data=posted_message.encode('utf-8'))
-    try:
-        response = urlopen(request)
-
-        if response.getcode() == 201:
-            print(" > Post successful.")
-    except HTTPError as http_e:
-        print_err("Failed to post message to Github.")
-        print_err(" > http_code: %s" % http_e.code)
-        print_err(" > api_response: %s" % http_e.read())
-        print_err(" > data: %s" % posted_message)
-    except URLError as url_e:
-        print_err("Failed to post message to Github.")
-        print_err(" > urllib_status: %s" % url_e.reason[1])
-        print_err(" > data: %s" % posted_message)
-
-
-def pr_message(build_display_name,
-               build_url,
-               ghprb_pull_id,
-               short_commit_hash,
-               commit_url,
-               msg,
-               post_msg=''):
-    # align the arguments properly for string formatting
-    str_args = (build_display_name,
->>>>>>> 391c7e8f
                 msg,
                 os.environ["BUILD_URL"],
                 pr_id,
