#!/usr/bin/env python3

#
# Licensed to the Apache Software Foundation (ASF) under one or more
# contributor license agreements.  See the NOTICE file distributed with
# this work for additional information regarding copyright ownership.
# The ASF licenses this file to You under the Apache License, Version 2.0
# (the "License"); you may not use this file except in compliance with
# the License.  You may obtain a copy of the License at
#
#    http://www.apache.org/licenses/LICENSE-2.0
#
# Unless required by applicable law or agreed to in writing, software
# distributed under the License is distributed on an "AS IS" BASIS,
# WITHOUT WARRANTIES OR CONDITIONS OF ANY KIND, either express or implied.
# See the License for the specific language governing permissions and
# limitations under the License.
#

#
# This script interacts with GitHub/GitLab to post the PR status.
# It sets the required env variables and internally calls run-tests.py script.
# The Spark testsuites are ran only for specific modules based on the files changed.
#

import os
import sys
import json
import requests
import functools
import subprocess

from sparktestsupport import SPARK_HOME, ERROR_CODES, TEST_TIMEOUT
from sparktestsupport.shellutils import run_cmd

import json
from GitPullRequestObj import GitPullRequestObj


def make_rest_api_calls(request_type, url, headers, payload=None):
    """
    Makes a GET/POST request API calls to GitHub/GitLab.
    """

    response = None
    if request_type == "GET":
        response = requests.get(url, headers=headers)
        if response.status_code == requests.codes.ok:
            return json.loads(response.text)

    elif request_type == "POST":
        response = requests.post(url, headers=headers, data=payload)
        if response.status_code == requests.codes.created:
            print(" > Post successful.")
            return
    else:
        # If the request type is not GET or POST
        print(" > Request Type: ", request_type)
        raise ValueError("Invalid Request Type")

    response.raise_for_status()


def post_pr_message(git_pr_obj):
    """
    Creates GitHub/GitLab PR comments API end point using properties of GitPullRequestObj
    and makes POST request to the url.
    """
    posted_message = json.dumps({"body": git_pr_obj.comment_message})
    make_rest_api_calls("POST", git_pr_obj.comment_url, git_pr_obj.headers, posted_message)


def pr_message_builder(pr_id, head_sha, commit_url, msg,
                       post_msg=''):
    # To build PR comment message using string formatting.
    str_args = (os.environ["BUILD_DISPLAY_NAME"],
                msg,
                os.environ["BUILD_URL"],
                pr_id,
                head_sha,
                commit_url,
                str(' ' + post_msg + '.') if post_msg else '.')
    return '**[Test build %s %s](%stestReport)** for PR %s at commit [`%s`](%s)%s' % str_args


def run_pr_checks(pr_tests, head_sha, sha1):
    """
    Executes a set of pull request checks to ease development and report issues with various
    components such as style, linting, dependencies, compatibilities, etc.
    @return a list of messages to post back to Github/GitLab.
    """
    # Ensure we save off the current HEAD to revert to
    current_pr_head = run_cmd(['git', 'rev-parse', 'HEAD'], return_output=True).strip()
    pr_results = list()

    for pr_test in pr_tests:
        test_name = pr_test + '.sh'
        pr_results.append(run_cmd(['bash', os.path.join(SPARK_HOME, 'dev', 'tests', test_name),
                                   head_sha, sha1],
                                  return_output=True).rstrip())
        # Ensure, after each test, that we're back on the current PR
        run_cmd(['git', 'checkout', '-f', current_pr_head])
    return pr_results


def run_tests():
    """
    Runs the `dev/run-tests` script and responds with the correct error message
    under the various failure scenarios.
    @return a list containing the test result code and the result note to post to Github/GitLab.
    """
    test_result_code = subprocess.Popen(['timeout',
                                        TEST_TIMEOUT,
                                        os.path.join(SPARK_HOME,
                                                     'dev',
                                                     'run-tests')]).wait()

    failure_note_by_errcode = {
        # error to denote run-tests script failures:
        1: 'executing the `dev/run-tests` script',
        ERROR_CODES["BLOCK_GENERAL"]: 'some tests',
        ERROR_CODES["BLOCK_RAT"]: 'RAT tests',
        ERROR_CODES["BLOCK_SCALA_STYLE"]: 'Scala style tests',
        ERROR_CODES["BLOCK_JAVA_STYLE"]: 'Java style tests',
        ERROR_CODES["BLOCK_PYTHON_STYLE"]: 'Python style tests',
        ERROR_CODES["BLOCK_R_STYLE"]: 'R style tests',
        ERROR_CODES["BLOCK_DOCUMENTATION"]: 'to generate documentation',
        ERROR_CODES["BLOCK_BUILD"]: 'to build',
        ERROR_CODES["BLOCK_BUILD_TESTS"]: 'build dependency tests',
        ERROR_CODES["BLOCK_MIMA"]: 'MiMa tests',
        ERROR_CODES["BLOCK_SPARK_UNIT_TESTS"]: 'Spark unit tests',
        ERROR_CODES["BLOCK_PYSPARK_UNIT_TESTS"]: 'PySpark unit tests',
        ERROR_CODES["BLOCK_PYSPARK_PIP_TESTS"]: 'PySpark pip packaging tests',
        ERROR_CODES["BLOCK_SPARKR_UNIT_TESTS"]: 'SparkR unit tests',
        ERROR_CODES["BLOCK_TIMEOUT"]: 'from timeout after a configured wait of `%s`' % (
            TEST_TIMEOUT)
    }

    if test_result_code == 0:
        test_result_note = ' * This patch passes all tests.'
    else:
        note = failure_note_by_errcode.get(
            test_result_code, "due to an unknown error code, %s" % test_result_code)
        test_result_note = ' * This patch **fails %s**.' % note

    return [test_result_code, test_result_note]


def main():
    """
    This function runs the Spark testsuites by calling `run-tests.py` and communicates back
    to either GitHub or GitLab based on the environment defined.
    Following important env variables:
    AMP_JENKINS_PRB - To check for files changes with respect to target branch(ex. master)
                      and run only the test cases that correspond to the changed modules.
    AMPLAB_JENKINS_BUILD_TOOL - {maven/sbt} Build tool used to build and test Spark project.
    AMPLAB_JENKINS_BUILD_PROFILE - Hadoop profile used to build and test Spark project.
    GIT_VENDOR - Either GitLab or GitHub based on requirement.
    See ../jenkinsfile to see the list of environment variables to be set.
    """

    if os.environ["PULL_REQUEST_ID"] == "null":
        test_result_code, test_result_note = run_tests()
        sys.exit(test_result_code)

    os.environ["AMP_JENKINS_PRB"] = "True"
    if os.environ["GIT_VENDOR"] == "GitHub":
        git_pr_obj = GitPullRequestObj(os.environ["PULL_REQUEST_ID"],
                                       os.environ["GIT_VENDOR"],
                                       os.environ["GITHUB_API_ENDPOINT"],
                                       os.environ["GITHUB_PROJECT_URL"],
                                       os.environ["GITHUB_OAUTH_KEY"])
    elif os.environ["GIT_VENDOR"] == "GitLab":
        git_pr_obj = GitPullRequestObj(os.environ["PULL_REQUEST_ID"],
                                       os.environ["GIT_VENDOR"],
                                       os.environ["GITLAB_API_ENDPOINT"],
                                       os.environ["GITLAB_PROJECT_URL"],
                                       os.environ["GITLAB_OAUTH_KEY"])
    else:
        print(" > Git Vendor: ", git_pr_obj.git_vendor)
        raise ValueError("Git Vendor not found.")

    response = make_rest_api_calls("GET", git_pr_obj.pr_api_url, git_pr_obj.headers)
    git_pr_obj.pr_title = response["title"]
    git_pr_obj.labels = response["labels"]

    if git_pr_obj.git_vendor == "GitHub":
        git_pr_obj.head_sha = response["head"]["sha"]
        os.environ["ghprbTargetBranch"] = response["base"]["label"]
    elif git_pr_obj.git_vendor == "GitLab":
        git_pr_obj.head_sha = response["diff_refs"]["head_sha"]
        os.environ["ghprbTargetBranch"] = response["target_branch"]

    sha1 = "origin/pr/"+git_pr_obj.pr_id+"/merge"

    # Set "AMPLAB_JENKINS_BUILD_TOOL" to hadoop2.7, if it is "null"
    if os.environ.get("AMPLAB_JENKINS_BUILD_PROFILE", "null") == "null":
        os.environ["AMPLAB_JENKINS_BUILD_PROFILE"] = "hadoop2.7"
<<<<<<< HEAD
    if "test-maven" in git_pr_obj.pr_title:
        os.environ["AMPLAB_JENKINS_BUILD_TOOL"] = "maven"

=======
    if "test-hadoop3.2" in ghprb_pull_title:
        os.environ["AMPLAB_JENKINS_BUILD_PROFILE"] = "hadoop3.2"
    # Switch the Scala profile based on the PR title:
    if "test-scala2.13" in ghprb_pull_title:
        os.environ["AMPLAB_JENKINS_BUILD_SCALA_PROFILE"] = "scala2.13"

    build_display_name = os.environ["BUILD_DISPLAY_NAME"]
    build_url = os.environ["BUILD_URL"]

    project_url = os.getenv("SPARK_PROJECT_URL", "https://github.com/apache/spark")
    commit_url = project_url + "/commit/" + ghprb_actual_commit

    # GitHub doesn't auto-link short hashes when submitted via the API, unfortunately. :(
    short_commit_hash = ghprb_actual_commit[0:7]

    # format: http://linux.die.net/man/1/timeout
    # must be less than the timeout configured on Jenkins. Usually Jenkins's timeout is higher
    # then this. Please consult with the build manager or a committer when it should be increased.
    tests_timeout = "500m"

    # Array to capture all test names to run on the pull request. These tests are represented
    # by their file equivalents in the dev/tests/ directory.
    #
    # To write a PR test:
    #   * the file must reside within the dev/tests directory
    #   * be an executable bash script
    #   * accept three arguments on the command line, the first being the GitHub PR long commit
    #     hash, the second the GitHub SHA1 hash, and the final the current PR hash
    #   * and, lastly, return string output to be included in the pr message output that will
    #     be posted to GitHub
>>>>>>> db9a982a
    pr_tests = [
        "pr_merge_ability",
        "pr_public_classes"
    ]

    pr_message = functools.partial(pr_message_builder,
                                   git_pr_obj.pr_id,
                                   git_pr_obj.head_sha[0:7],
                                   git_pr_obj.commit_url)
    # post start message
    git_pr_obj.comment_message = pr_message('has started')
    post_pr_message(git_pr_obj)
    pr_check_results = run_pr_checks(pr_tests, git_pr_obj.head_sha, sha1)
    test_result_code, test_result_note = run_tests()

    # post end message
    git_pr_obj.comment_message = pr_message('has finished')
    git_pr_obj.comment_message += '\n' + test_result_note + '\n'
    git_pr_obj.comment_message += '\n'.join(pr_check_results)
    post_pr_message(git_pr_obj)

    sys.exit(test_result_code)


if __name__ == "__main__":
    main()<|MERGE_RESOLUTION|>--- conflicted
+++ resolved
@@ -196,11 +196,8 @@
     # Set "AMPLAB_JENKINS_BUILD_TOOL" to hadoop2.7, if it is "null"
     if os.environ.get("AMPLAB_JENKINS_BUILD_PROFILE", "null") == "null":
         os.environ["AMPLAB_JENKINS_BUILD_PROFILE"] = "hadoop2.7"
-<<<<<<< HEAD
     if "test-maven" in git_pr_obj.pr_title:
         os.environ["AMPLAB_JENKINS_BUILD_TOOL"] = "maven"
-
-=======
     if "test-hadoop3.2" in ghprb_pull_title:
         os.environ["AMPLAB_JENKINS_BUILD_PROFILE"] = "hadoop3.2"
     # Switch the Scala profile based on the PR title:
@@ -231,7 +228,6 @@
     #     hash, the second the GitHub SHA1 hash, and the final the current PR hash
     #   * and, lastly, return string output to be included in the pr message output that will
     #     be posted to GitHub
->>>>>>> db9a982a
     pr_tests = [
         "pr_merge_ability",
         "pr_public_classes"
