/*
 * Licensed to the Apache Software Foundation (ASF) under one or more
 * contributor license agreements.  See the NOTICE file distributed with
 * this work for additional information regarding copyright ownership.
 * The ASF licenses this file to You under the Apache License, Version 2.0
 * (the "License"); you may not use this file except in compliance with
 * the License.  You may obtain a copy of the License at
 *
 *    http://www.apache.org/licenses/LICENSE-2.0
 *
 * Unless required by applicable law or agreed to in writing, software
 * distributed under the License is distributed on an "AS IS" BASIS,
 * WITHOUT WARRANTIES OR CONDITIONS OF ANY KIND, either express or implied.
 * See the License for the specific language governing permissions and
 * limitations under the License.
 */

import sbt._
import sbt.Classpaths.publishTask
import Keys._
import sbtassembly.Plugin._
import AssemblyKeys._
// For Sonatype publishing
//import com.jsuereth.pgp.sbtplugin.PgpKeys._

object SparkBuild extends Build {
  // Hadoop version to build against. For example, "1.0.4" for Apache releases, or
  // "2.0.0-mr1-cdh4.2.0" for Cloudera Hadoop. Note that these variables can be set
  // through the environment variables SPARK_HADOOP_VERSION and SPARK_YARN.
  val DEFAULT_HADOOP_VERSION = "1.0.4"

  // Whether the Hadoop version to build against is 2.2.x, or a variant of it. This can be set
  // through the SPARK_IS_NEW_HADOOP environment variable.
  val DEFAULT_IS_NEW_HADOOP = false

  val DEFAULT_YARN = false

  // HBase version; set as appropriate.
  val HBASE_VERSION = "0.94.6"

  // Target JVM version
  val SCALAC_JVM_VERSION = "jvm-1.6"
  val JAVAC_JVM_VERSION = "1.6"

  lazy val root = Project("root", file("."), settings = rootSettings) aggregate(allProjects: _*)

  lazy val core = Project("core", file("core"), settings = coreSettings)

  lazy val repl = Project("repl", file("repl"), settings = replSettings)
    .dependsOn(core, bagel, mllib)

  lazy val examples = Project("examples", file("examples"), settings = examplesSettings)
    .dependsOn(core, mllib, bagel, streaming)

  lazy val tools = Project("tools", file("tools"), settings = toolsSettings) dependsOn(core) dependsOn(streaming)

  lazy val bagel = Project("bagel", file("bagel"), settings = bagelSettings) dependsOn(core)

  lazy val streaming = Project("streaming", file("streaming"), settings = streamingSettings) dependsOn(core)

  lazy val mllib = Project("mllib", file("mllib"), settings = mllibSettings) dependsOn(core)

  lazy val assemblyProj = Project("assembly", file("assembly"), settings = assemblyProjSettings)
    .dependsOn(core, bagel, mllib, repl, streaming) dependsOn(maybeYarn: _*)

  lazy val assembleDeps = TaskKey[Unit]("assemble-deps", "Build assembly of dependencies and packages Spark projects")

  // A configuration to set an alternative publishLocalConfiguration
  lazy val MavenCompile = config("m2r") extend(Compile)
  lazy val publishLocalBoth = TaskKey[Unit]("publish-local", "publish local for m2 and ivy")

  // Allows build configuration to be set through environment variables
  lazy val hadoopVersion = scala.util.Properties.envOrElse("SPARK_HADOOP_VERSION", DEFAULT_HADOOP_VERSION)
  lazy val isNewHadoop = scala.util.Properties.envOrNone("SPARK_IS_NEW_HADOOP") match {
    case None => {
      val isNewHadoopVersion = "2.[2-9]+".r.findFirstIn(hadoopVersion).isDefined
      (isNewHadoopVersion|| DEFAULT_IS_NEW_HADOOP)
    }
    case Some(v) => v.toBoolean
  }
  lazy val isYarnEnabled = scala.util.Properties.envOrNone("SPARK_YARN") match {
    case None => DEFAULT_YARN
    case Some(v) => v.toBoolean
  }

  // Build against a protobuf-2.5 compatible Akka if Hadoop 2 is used.
  lazy val protobufVersion = if (isNewHadoop) "2.5.0" else "2.4.1"
  lazy val akkaVersion = if (isNewHadoop) "2.0.5-protobuf-2.5-java-1.5" else "2.0.5"
  lazy val akkaGroup = if (isNewHadoop) "org.spark-project" else "com.typesafe.akka"

  // Conditionally include the yarn sub-project
  lazy val yarn = Project("yarn", file(if (isNewHadoop) "new-yarn" else "yarn"), settings = yarnSettings) dependsOn(core)
  lazy val maybeYarn = if (isYarnEnabled) Seq[ClasspathDependency](yarn) else Seq[ClasspathDependency]()
  lazy val maybeYarnRef = if (isYarnEnabled) Seq[ProjectReference](yarn) else Seq[ProjectReference]()

  // Everything except assembly, tools and examples belong to packageProjects
  lazy val packageProjects = Seq[ProjectReference](core, repl, bagel, streaming, mllib) ++ maybeYarnRef

  lazy val allProjects = packageProjects ++ Seq[ProjectReference](examples, tools, assemblyProj)

  def sharedSettings = Defaults.defaultSettings ++ Seq(
    organization       := "org.apache.spark",
    version            := "0.9.0-incubating-SNAPSHOT",
    scalaVersion       := "2.10.3",
    scalacOptions := Seq("-Xmax-classfile-name", "120", "-unchecked", "-deprecation",
      "-target:" + SCALAC_JVM_VERSION),
    javacOptions := Seq("-target", JAVAC_JVM_VERSION, "-source", JAVAC_JVM_VERSION),
    unmanagedJars in Compile <<= baseDirectory map { base => (base / "lib" ** "*.jar").classpath },
    retrieveManaged := true,
    retrievePattern := "[type]s/[artifact](-[revision])(-[classifier]).[ext]",
    transitiveClassifiers in Scope.GlobalScope := Seq("sources"),
    testListeners <<= target.map(t => Seq(new eu.henkelmann.sbt.JUnitXmlTestsListener(t.getAbsolutePath))),

    // Fork new JVMs for tests and set Java options for those
    fork := true,
    javaOptions += "-Xmx3g",

    // Only allow one test at a time, even across projects, since they run in the same JVM
    concurrentRestrictions in Global += Tags.limit(Tags.Test, 1),

    // also check the local Maven repository ~/.m2
    resolvers ++= Seq(Resolver.file("Local Maven Repo", file(Path.userHome + "/.m2/repository"))),

   // For Sonatype publishing
    resolvers ++= Seq("sonatype-snapshots" at "https://oss.sonatype.org/content/repositories/snapshots",
      "sonatype-staging" at "https://oss.sonatype.org/service/local/staging/deploy/maven2/"),

    publishMavenStyle := true,

    //useGpg in Global := true,

    pomExtra := (
      <parent>
        <groupId>org.apache</groupId>
        <artifactId>apache</artifactId>
        <version>13</version>
      </parent>
      <url>http://spark.incubator.apache.org/</url>
      <licenses>
        <license>
          <name>Apache 2.0 License</name>
          <url>http://www.apache.org/licenses/LICENSE-2.0.html</url>
          <distribution>repo</distribution>
        </license>
      </licenses>
      <scm>
        <connection>scm:git:git@github.com:apache/incubator-spark.git</connection>
        <url>scm:git:git@github.com:apache/incubator-spark.git</url>
      </scm>
      <developers>
        <developer>
          <id>matei</id>
          <name>Matei Zaharia</name>
          <email>matei.zaharia@gmail.com</email>
          <url>http://www.cs.berkeley.edu/~matei</url>
          <organization>Apache Software Foundation</organization>
          <organizationUrl>http://spark.incubator.apache.org</organizationUrl>
        </developer>
      </developers>
      <issueManagement>
        <system>JIRA</system>
        <url>https://spark-project.atlassian.net/browse/SPARK</url>
      </issueManagement>
    ),

/*
    publishTo <<= version { (v: String) =>
      val nexus = "https://oss.sonatype.org/"
      if (v.trim.endsWith("SNAPSHOT"))
        Some("sonatype-snapshots" at nexus + "content/repositories/snapshots")
      else
        Some("sonatype-staging"  at nexus + "service/local/staging/deploy/maven2")
    },

*/


    libraryDependencies ++= Seq(
        "io.netty"          % "netty-all"       % "4.0.0.CR1",
        "org.eclipse.jetty" % "jetty-server"    % "7.6.8.v20121106",
        "org.scalatest"    %% "scalatest"       % "1.9.1"  % "test",
        "org.scalacheck"   %% "scalacheck"      % "1.10.0" % "test",
        "com.novocode"      % "junit-interface" % "0.9"    % "test",
        "org.easymock"      % "easymock"        % "3.1"    % "test",
        "org.mockito"       % "mockito-all"     % "1.8.5"  % "test",
        "commons-io"        % "commons-io"      % "2.4"    % "test"
    ),

    parallelExecution := true,
    /* Workaround for issue #206 (fixed after SBT 0.11.0) */
    watchTransitiveSources <<= Defaults.inDependencies[Task[Seq[File]]](watchSources.task,
      const(std.TaskExtra.constant(Nil)), aggregate = true, includeRoot = true) apply { _.join.map(_.flatten) },

    otherResolvers := Seq(Resolver.file("dotM2", file(Path.userHome + "/.m2/repository"))),
    publishLocalConfiguration in MavenCompile <<= (packagedArtifacts, deliverLocal, ivyLoggingLevel) map {
      (arts, _, level) => new PublishConfiguration(None, "dotM2", arts, Seq(), level)
    },
    publishMavenStyle in MavenCompile := true,
    publishLocal in MavenCompile <<= publishTask(publishLocalConfiguration in MavenCompile, deliverLocal),
    publishLocalBoth <<= Seq(publishLocal in MavenCompile, publishLocal).dependOn
  ) ++ net.virtualvoid.sbt.graph.Plugin.graphSettings

  val slf4jVersion = "1.7.2"

  val excludeCglib = ExclusionRule(organization = "org.sonatype.sisu.inject")
  val excludeJackson = ExclusionRule(organization = "org.codehaus.jackson")
  val excludeNetty = ExclusionRule(organization = "org.jboss.netty")
  val excludeAsm = ExclusionRule(organization = "asm")
  val excludeSnappy = ExclusionRule(organization = "org.xerial.snappy")

  def coreSettings = sharedSettings ++ Seq(
    name := "spark-core",
    resolvers ++= Seq(
       "JBoss Repository"     at "http://repository.jboss.org/nexus/content/repositories/releases/",
       "Cloudera Repository"  at "https://repository.cloudera.com/artifactory/cloudera-repos/"
    ),

    libraryDependencies ++= Seq(
<<<<<<< HEAD
        "com.google.guava"         % "guava"            % "14.0.1",
        "com.google.code.findbugs" % "jsr305"           % "1.3.9",
        "log4j"                    % "log4j"            % "1.2.17",
        "org.slf4j"                % "slf4j-api"        % slf4jVersion,
        "org.slf4j"                % "slf4j-log4j12"    % slf4jVersion,
        "commons-daemon"           % "commons-daemon"   % "1.0.10", // workaround for bug HADOOP-9407
        "com.ning"                 % "compress-lzf"     % "0.8.4",
        "org.xerial.snappy"        % "snappy-java"      % "1.0.5",
        "org.ow2.asm"              % "asm"              % "4.0",
        "com.google.protobuf"      % "protobuf-java"    % "2.4.1",
        "com.typesafe.akka"       %% "akka-remote"      % "2.2.3"  excludeAll(excludeNetty), 
        "com.typesafe.akka"       %% "akka-slf4j"       % "2.2.3"  excludeAll(excludeNetty),
        "net.liftweb"             %% "lift-json"        % "2.5.1"  excludeAll(excludeNetty),
        "it.unimi.dsi"             % "fastutil"         % "6.4.4",
        "colt"                     % "colt"             % "1.2.0",
        "org.apache.mesos"         % "mesos"            % "0.13.0",
        "net.java.dev.jets3t"      % "jets3t"           % "0.7.1",
        "org.apache.derby"         % "derby"            % "10.4.2.0"                     % "test",
        "org.apache.hadoop"        % "hadoop-client"    % hadoopVersion excludeAll(excludeJackson, excludeNetty, excludeAsm, excludeCglib),
        "org.apache.avro"          % "avro"             % "1.7.4",
        "org.apache.avro"          % "avro-ipc"         % "1.7.4" excludeAll(excludeNetty),
        "org.apache.zookeeper"     % "zookeeper"        % "3.4.5" excludeAll(excludeNetty),
        "com.codahale.metrics"     % "metrics-core"     % "3.0.0",
        "com.codahale.metrics"     % "metrics-jvm"      % "3.0.0",
        "com.codahale.metrics"     % "metrics-json"     % "3.0.0",
        "com.codahale.metrics"     % "metrics-ganglia"  % "3.0.0",
        "com.codahale.metrics"     % "metrics-graphite" % "3.0.0",
        "com.twitter"             %% "chill"            % "0.3.1",
        "com.twitter"              % "chill-java"       % "0.3.1"
      )
=======
      "com.google.guava" % "guava" % "14.0.1",
      "com.google.code.findbugs" % "jsr305" % "1.3.9",
      "log4j" % "log4j" % "1.2.17",
      "org.slf4j" % "slf4j-api" % slf4jVersion,
      "org.slf4j" % "slf4j-log4j12" % slf4jVersion,
      "commons-daemon" % "commons-daemon" % "1.0.10",  // workaround for bug HADOOP-9407
      "com.ning" % "compress-lzf" % "0.8.4",
      "org.xerial.snappy" % "snappy-java" % "1.0.5",
      "org.ow2.asm" % "asm" % "4.0",
      "com.google.protobuf" % "protobuf-java" % protobufVersion,
      akkaGroup % "akka-actor" % akkaVersion excludeAll(excludeNetty),
      akkaGroup % "akka-remote" % akkaVersion excludeAll(excludeNetty),
      akkaGroup % "akka-slf4j" % akkaVersion excludeAll(excludeNetty),
      "it.unimi.dsi" % "fastutil" % "6.4.4",
      "colt" % "colt" % "1.2.0",
      "net.liftweb" % "lift-json_2.9.2" % "2.5",
      "org.apache.mesos" % "mesos" % "0.13.0",
      "io.netty" % "netty-all" % "4.0.0.Beta2",
      "org.apache.derby" % "derby" % "10.4.2.0" % "test",
      "org.apache.hadoop" % "hadoop-client" % hadoopVersion excludeAll(excludeJackson, excludeNetty, excludeAsm, excludeCglib),
      "net.java.dev.jets3t" % "jets3t" % "0.7.1",
      "org.apache.avro" % "avro" % "1.7.4",
      "org.apache.avro" % "avro-ipc" % "1.7.4" excludeAll(excludeNetty),
      "org.apache.zookeeper" % "zookeeper" % "3.4.5" excludeAll(excludeNetty),
      "com.codahale.metrics" % "metrics-core" % "3.0.0",
      "com.codahale.metrics" % "metrics-jvm" % "3.0.0",
      "com.codahale.metrics" % "metrics-json" % "3.0.0",
      "com.codahale.metrics" % "metrics-ganglia" % "3.0.0",
      "com.codahale.metrics" % "metrics-graphite" % "3.0.0",
      "com.twitter" % "chill_2.9.3" % "0.3.1",
      "com.twitter" % "chill-java" % "0.3.1"
    )
>>>>>>> d2efe135
  )

  def rootSettings = sharedSettings ++ Seq(
    publish := {}
  )

 def replSettings = sharedSettings ++ Seq(
    name := "spark-repl",
   libraryDependencies <+= scalaVersion(v => "org.scala-lang"  % "scala-compiler" % v ),
   libraryDependencies <+= scalaVersion(v => "org.scala-lang"  % "jline"          % v ),
   libraryDependencies <+= scalaVersion(v => "org.scala-lang"  % "scala-reflect"  % v )
  )

  
  def examplesSettings = sharedSettings ++ Seq(
    name := "spark-examples",
    libraryDependencies ++= Seq(
      "com.twitter"          %% "algebird-core"   % "0.1.11",
      "org.apache.hbase"     %  "hbase"           % "0.94.6" excludeAll(excludeNetty, excludeAsm),
      "org.apache.hbase" % "hbase" % HBASE_VERSION excludeAll(excludeNetty, excludeAsm),
      "org.apache.cassandra" % "cassandra-all" % "1.2.6"
        exclude("com.google.guava", "guava")
        exclude("com.googlecode.concurrentlinkedhashmap", "concurrentlinkedhashmap-lru")
        exclude("com.ning","compress-lzf")
        exclude("io.netty", "netty")
        exclude("jline","jline")
        exclude("log4j","log4j")
        exclude("org.apache.cassandra.deps", "avro")
        excludeAll(excludeSnappy)
        excludeAll(excludeCglib)
    )
  ) ++ assemblySettings ++ extraAssemblySettings

  def toolsSettings = sharedSettings ++ Seq(
    name := "spark-tools"
  ) ++ assemblySettings ++ extraAssemblySettings

  def bagelSettings = sharedSettings ++ Seq(
    name := "spark-bagel"
  )

  def mllibSettings = sharedSettings ++ Seq(
    name := "spark-mllib",
    libraryDependencies ++= Seq(
      "org.jblas" % "jblas" % "1.2.3"
    )
  )

  def streamingSettings = sharedSettings ++ Seq(
    name := "spark-streaming",
    resolvers ++= Seq(
      "Akka Repository" at "http://repo.akka.io/releases/",
      "Apache repo" at "https://repository.apache.org/content/repositories/releases"
    ),

    libraryDependencies ++= Seq(
<<<<<<< HEAD
      "org.apache.flume"      % "flume-ng-sdk"     % "1.2.0" % "compile"  excludeAll(excludeNetty, excludeSnappy),
      "com.sksamuel.kafka"   %% "kafka"            % "0.8.0-beta1"
=======
      "org.eclipse.paho" % "mqtt-client" % "0.4.0",
      "org.apache.flume" % "flume-ng-sdk" % "1.2.0" % "compile" excludeAll(excludeNetty, excludeSnappy),
      "org.twitter4j" % "twitter4j-stream" % "3.0.3" excludeAll(excludeNetty),
      akkaGroup % "akka-zeromq" % akkaVersion excludeAll(excludeNetty),
      "org.apache.kafka" % "kafka_2.9.2" % "0.8.0-beta1"
>>>>>>> d2efe135
        exclude("com.sun.jdmk", "jmxtools")
        exclude("com.sun.jmx", "jmxri")
        exclude("net.sf.jopt-simple", "jopt-simple")
        excludeAll(excludeNetty),
      "org.eclipse.paho"      % "mqtt-client"      % "0.4.0",
      "com.github.sgroschupf" % "zkclient"         % "0.1"                excludeAll(excludeNetty),
      "org.twitter4j"         % "twitter4j-stream" % "3.0.3"              excludeAll(excludeNetty),
      "com.typesafe.akka"    %%  "akka-zeromq"     % "2.2.3"              excludeAll(excludeNetty)
    )
  )

  def yarnSettings = sharedSettings ++ Seq(
    name := "spark-yarn"
  ) ++ extraYarnSettings

  // Conditionally include the YARN dependencies because some tools look at all sub-projects and will complain
  // if we refer to nonexistent dependencies (e.g. hadoop-yarn-api from a Hadoop version without YARN).
  def extraYarnSettings = if(isYarnEnabled) yarnEnabledSettings else Seq()

  def yarnEnabledSettings = Seq(
    libraryDependencies ++= Seq(
      // Exclude rule required for all ?
      "org.apache.hadoop" % "hadoop-client" % hadoopVersion excludeAll(excludeJackson, excludeNetty, excludeAsm, excludeCglib),
      "org.apache.hadoop" % "hadoop-yarn-api" % hadoopVersion excludeAll(excludeJackson, excludeNetty, excludeAsm, excludeCglib),
      "org.apache.hadoop" % "hadoop-yarn-common" % hadoopVersion excludeAll(excludeJackson, excludeNetty, excludeAsm, excludeCglib),
      "org.apache.hadoop" % "hadoop-yarn-client" % hadoopVersion excludeAll(excludeJackson, excludeNetty, excludeAsm, excludeCglib)
    )
  )

  def assemblyProjSettings = sharedSettings ++ Seq(
    name := "spark-assembly",
    assembleDeps in Compile <<= (packageProjects.map(packageBin in Compile in _) ++ Seq(packageDependency in Compile)).dependOn,
    jarName in assembly <<= version map { v => "spark-assembly-" + v + "-hadoop" + hadoopVersion + ".jar" },
    jarName in packageDependency <<= version map { v => "spark-assembly-" + v + "-hadoop" + hadoopVersion + "-deps.jar" }
  ) ++ assemblySettings ++ extraAssemblySettings

  def extraAssemblySettings() = Seq(
    test in assembly := {},
    mergeStrategy in assembly := {
      case m if m.toLowerCase.endsWith("manifest.mf") => MergeStrategy.discard
      case m if m.toLowerCase.matches("meta-inf.*\\.sf$") => MergeStrategy.discard
      case "log4j.properties" => MergeStrategy.discard
      case m if m.toLowerCase.startsWith("meta-inf/services/") => MergeStrategy.filterDistinctLines
      case "reference.conf" => MergeStrategy.concat
      case _ => MergeStrategy.first
    }
  )
}<|MERGE_RESOLUTION|>--- conflicted
+++ resolved
@@ -216,7 +216,6 @@
     ),
 
     libraryDependencies ++= Seq(
-<<<<<<< HEAD
         "com.google.guava"         % "guava"            % "14.0.1",
         "com.google.code.findbugs" % "jsr305"           % "1.3.9",
         "log4j"                    % "log4j"            % "1.2.17",
@@ -227,8 +226,8 @@
         "org.xerial.snappy"        % "snappy-java"      % "1.0.5",
         "org.ow2.asm"              % "asm"              % "4.0",
         "com.google.protobuf"      % "protobuf-java"    % "2.4.1",
-        "com.typesafe.akka"       %% "akka-remote"      % "2.2.3"  excludeAll(excludeNetty), 
-        "com.typesafe.akka"       %% "akka-slf4j"       % "2.2.3"  excludeAll(excludeNetty),
+        akkaGroup                 %% "akka-remote"      % "2.2.3"  excludeAll(excludeNetty),
+        akkaGroup                 %% "akka-slf4j"       % "2.2.3"  excludeAll(excludeNetty),
         "net.liftweb"             %% "lift-json"        % "2.5.1"  excludeAll(excludeNetty),
         "it.unimi.dsi"             % "fastutil"         % "6.4.4",
         "colt"                     % "colt"             % "1.2.0",
@@ -247,40 +246,6 @@
         "com.twitter"             %% "chill"            % "0.3.1",
         "com.twitter"              % "chill-java"       % "0.3.1"
       )
-=======
-      "com.google.guava" % "guava" % "14.0.1",
-      "com.google.code.findbugs" % "jsr305" % "1.3.9",
-      "log4j" % "log4j" % "1.2.17",
-      "org.slf4j" % "slf4j-api" % slf4jVersion,
-      "org.slf4j" % "slf4j-log4j12" % slf4jVersion,
-      "commons-daemon" % "commons-daemon" % "1.0.10",  // workaround for bug HADOOP-9407
-      "com.ning" % "compress-lzf" % "0.8.4",
-      "org.xerial.snappy" % "snappy-java" % "1.0.5",
-      "org.ow2.asm" % "asm" % "4.0",
-      "com.google.protobuf" % "protobuf-java" % protobufVersion,
-      akkaGroup % "akka-actor" % akkaVersion excludeAll(excludeNetty),
-      akkaGroup % "akka-remote" % akkaVersion excludeAll(excludeNetty),
-      akkaGroup % "akka-slf4j" % akkaVersion excludeAll(excludeNetty),
-      "it.unimi.dsi" % "fastutil" % "6.4.4",
-      "colt" % "colt" % "1.2.0",
-      "net.liftweb" % "lift-json_2.9.2" % "2.5",
-      "org.apache.mesos" % "mesos" % "0.13.0",
-      "io.netty" % "netty-all" % "4.0.0.Beta2",
-      "org.apache.derby" % "derby" % "10.4.2.0" % "test",
-      "org.apache.hadoop" % "hadoop-client" % hadoopVersion excludeAll(excludeJackson, excludeNetty, excludeAsm, excludeCglib),
-      "net.java.dev.jets3t" % "jets3t" % "0.7.1",
-      "org.apache.avro" % "avro" % "1.7.4",
-      "org.apache.avro" % "avro-ipc" % "1.7.4" excludeAll(excludeNetty),
-      "org.apache.zookeeper" % "zookeeper" % "3.4.5" excludeAll(excludeNetty),
-      "com.codahale.metrics" % "metrics-core" % "3.0.0",
-      "com.codahale.metrics" % "metrics-jvm" % "3.0.0",
-      "com.codahale.metrics" % "metrics-json" % "3.0.0",
-      "com.codahale.metrics" % "metrics-ganglia" % "3.0.0",
-      "com.codahale.metrics" % "metrics-graphite" % "3.0.0",
-      "com.twitter" % "chill_2.9.3" % "0.3.1",
-      "com.twitter" % "chill-java" % "0.3.1"
-    )
->>>>>>> d2efe135
   )
 
   def rootSettings = sharedSettings ++ Seq(
@@ -337,16 +302,8 @@
     ),
 
     libraryDependencies ++= Seq(
-<<<<<<< HEAD
       "org.apache.flume"      % "flume-ng-sdk"     % "1.2.0" % "compile"  excludeAll(excludeNetty, excludeSnappy),
       "com.sksamuel.kafka"   %% "kafka"            % "0.8.0-beta1"
-=======
-      "org.eclipse.paho" % "mqtt-client" % "0.4.0",
-      "org.apache.flume" % "flume-ng-sdk" % "1.2.0" % "compile" excludeAll(excludeNetty, excludeSnappy),
-      "org.twitter4j" % "twitter4j-stream" % "3.0.3" excludeAll(excludeNetty),
-      akkaGroup % "akka-zeromq" % akkaVersion excludeAll(excludeNetty),
-      "org.apache.kafka" % "kafka_2.9.2" % "0.8.0-beta1"
->>>>>>> d2efe135
         exclude("com.sun.jdmk", "jmxtools")
         exclude("com.sun.jmx", "jmxri")
         exclude("net.sf.jopt-simple", "jopt-simple")
@@ -354,7 +311,7 @@
       "org.eclipse.paho"      % "mqtt-client"      % "0.4.0",
       "com.github.sgroschupf" % "zkclient"         % "0.1"                excludeAll(excludeNetty),
       "org.twitter4j"         % "twitter4j-stream" % "3.0.3"              excludeAll(excludeNetty),
-      "com.typesafe.akka"    %%  "akka-zeromq"     % "2.2.3"              excludeAll(excludeNetty)
+      akkaGroup              %% "akka-zeromq"      % "2.2.3"              excludeAll(excludeNetty)
     )
   )
 
