--- conflicted
+++ resolved
@@ -1435,11 +1435,7 @@
       Map("SPARK_TESTING" -> "1", "SPARK_HOME" -> sparkHome))
 
     try {
-<<<<<<< HEAD
       val exitCode = failAfter(3.minutes) { process.waitFor() }
-=======
-      val exitCode = failAfter(timeout) { process.waitFor() }
->>>>>>> 02a319d7
       if (exitCode != 0) {
         fail(s"Process returned with exit code $exitCode. See the log4j logs for more detail.")
       }
